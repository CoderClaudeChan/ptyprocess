import time
import unittest
from ptyprocess import PtyProcess

class PtyEchoTestCase(unittest.TestCase):

    def _read_until_eof(self, proc):
        """Read away all output on ``proc`` until EOF."""
        while True:
            try:
                proc.read()
            except EOFError:
                return

    def test_waitnoecho_forever(self):
        """Ensure waitnoecho() with no timeout will return when echo=False."""
        cat = PtyProcess.spawn(['cat'], echo=False)
        assert cat.waitnoecho() == True
        assert cat.echo == False
        assert cat.getecho() == False
        cat.sendeof()
        self._read_until_eof(cat)
        assert cat.wait() == 0

    def test_waitnoecho_timeout(self):
        """Ensure waitnoecho() with timeout will return when using stty to unset echo."""
<<<<<<< HEAD
        att_sh = PtyProcess.spawn(['sh'], echo=True)
        # make a prompt we can expect,
        time.sleep(1)
        assert att_sh.getecho() == True
        assert att_sh.waitnoecho(timeout=1) == False
        att_sh.write(b'export PS1="IN: "\n')

        # we must exhaust all awaiting input.  The terminal attributes made by
        # setecho() are not understood by getecho() until all awaiting
        # output is read, irregardless of the TCSANOW attribute we use, it is
        # not reflected until this is done.
        #
        # Furthermore, with stdout line-buffered, we can expect .read() to
        # return full lines.
        inp = b''
        while not inp == b'IN: ':
             inp = att_sh.read().strip(b'\r\n')

        # we use stty(1) to set echo. By doing so, we can be assured that
        # waitnoecho() will return True even after a short duration (and after
        # all of our output has been read.)
        att_sh.write(b'stty echo\n')
        while not inp == b'IN: ':
             inp = att_sh.read().strip('\r\n')
        assert att_sh.waitnoecho(timeout=3) == False
        assert att_sh.getecho() == False

        att_sh.write(b'exit 0\n')
        self._read_until_eof(att_sh)
        assert att_sh.wait() == 0
=======
        cat = PtyProcess.spawn(['cat'], echo=True)
        assert cat.waitnoecho(timeout=1) == False
        assert cat.echo == True
        assert cat.getecho() == True
        cat.sendeof()
        self._read_until_eof(cat)
        assert cat.wait() == 0
>>>>>>> 63de9ec3
<|MERGE_RESOLUTION|>--- conflicted
+++ resolved
@@ -24,43 +24,10 @@
 
     def test_waitnoecho_timeout(self):
         """Ensure waitnoecho() with timeout will return when using stty to unset echo."""
-<<<<<<< HEAD
-        att_sh = PtyProcess.spawn(['sh'], echo=True)
-        # make a prompt we can expect,
-        time.sleep(1)
-        assert att_sh.getecho() == True
-        assert att_sh.waitnoecho(timeout=1) == False
-        att_sh.write(b'export PS1="IN: "\n')
-
-        # we must exhaust all awaiting input.  The terminal attributes made by
-        # setecho() are not understood by getecho() until all awaiting
-        # output is read, irregardless of the TCSANOW attribute we use, it is
-        # not reflected until this is done.
-        #
-        # Furthermore, with stdout line-buffered, we can expect .read() to
-        # return full lines.
-        inp = b''
-        while not inp == b'IN: ':
-             inp = att_sh.read().strip(b'\r\n')
-
-        # we use stty(1) to set echo. By doing so, we can be assured that
-        # waitnoecho() will return True even after a short duration (and after
-        # all of our output has been read.)
-        att_sh.write(b'stty echo\n')
-        while not inp == b'IN: ':
-             inp = att_sh.read().strip('\r\n')
-        assert att_sh.waitnoecho(timeout=3) == False
-        assert att_sh.getecho() == False
-
-        att_sh.write(b'exit 0\n')
-        self._read_until_eof(att_sh)
-        assert att_sh.wait() == 0
-=======
         cat = PtyProcess.spawn(['cat'], echo=True)
         assert cat.waitnoecho(timeout=1) == False
         assert cat.echo == True
         assert cat.getecho() == True
         cat.sendeof()
         self._read_until_eof(cat)
-        assert cat.wait() == 0
->>>>>>> 63de9ec3
+        assert cat.wait() == 0